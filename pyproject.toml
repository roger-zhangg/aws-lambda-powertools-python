--- conflicted
+++ resolved
@@ -47,13 +47,10 @@
 typing-extensions = "^4.6.2"
 datadog-lambda = { version = ">=4.77,<6.0", optional = true }
 aws-encryption-sdk = { version = "^3.1.1", optional = true }
-<<<<<<< HEAD
 ddtrace = "^2.5.2"
 opentelemetry-api = "^1.22.0"
 opentelemetry-sdk = "^1.22.0"
-=======
 jsonpath-ng = { version = "^1.6.0", optional = true }
->>>>>>> 380f0367
 
 [tool.poetry.dev-dependencies]
 coverage = { extras = ["toml"], version = "^7.4" }
