[tool.poetry]
name = "aws_lambda_powertools"
version = "2.22.0"
description = "Powertools for AWS Lambda (Python) is a developer toolkit to implement Serverless best practices and increase developer velocity."
authors = ["Amazon Web Services"]
include = ["aws_lambda_powertools/py.typed", "THIRD-PARTY-LICENSES"]
classifiers=[
    "Development Status :: 5 - Production/Stable",
    "Intended Audience :: Developers",
    "License :: OSI Approved :: MIT No Attribution License (MIT-0)",
    "Natural Language :: English",
    "Programming Language :: Python :: 3.7",
    "Programming Language :: Python :: 3.8",
    "Programming Language :: Python :: 3.9",
    "Programming Language :: Python :: 3.10",
    "Programming Language :: Python :: 3.11",
]
repository = "https://github.com/aws-powertools/powertools-lambda-python"
documentation = "https://docs.powertools.aws.dev/lambda/python/"
readme = "README.md"
keywords = ["aws_lambda_powertools", "aws", "tracing", "logging", "lambda", "powertools", "feature_flags", "idempotency", "middleware"]
# MIT-0 is not recognized as an existing license from poetry.
# By using `MIT` as a license value, a `License :: OSI Approved :: MIT License` classifier is added to the classifiers list.
license = "MIT"

[tool.poetry.urls]
"Issue tracker" = "https://github.com/aws-powertools/powertools-lambda-python/issues"
"Releases" = "https://github.com/aws-powertools/powertools-lambda-python/releases"

[tool.poetry.dependencies]
python = "^3.7.4"
aws-xray-sdk = { version = "^2.8.0", optional = true }
fastjsonschema = { version = "^2.14.5", optional = true }
pydantic = { version = "^1.8.2", optional = true }
boto3 = { version = "^1.20.32", optional = true }
redis = {version = "^4.4.0", optional = true}
typing-extensions = "^4.6.2"

[tool.poetry.dev-dependencies]
coverage = {extras = ["toml"], version = "^7.2"}
pytest = "^7.4.0"
black = "^23.3"
boto3 = "^1.18"
isort = "^5.11.5"
pytest-cov = "^4.1.0"
pytest-mock = "^3.11.1"
pdoc3 = "^0.10.0"
pytest-asyncio = "^0.21.1"
bandit = "^1.7.5"
radon = "^5.1.0"
xenon = "^0.9.1"
mkdocs-git-revision-date-plugin = "^0.3.2"
mike = "^1.1.2"
pytest-xdist = "^3.3.1"
aws-cdk-lib = "^2.88.0"
"aws-cdk.aws-apigatewayv2-alpha" = "^2.38.1-alpha.0"
"aws-cdk.aws-apigatewayv2-integrations-alpha" = "^2.38.1-alpha.0"
"aws-cdk.aws-apigatewayv2-authorizers-alpha" = "^2.38.1-alpha.0"
pytest-benchmark = "^4.0.0"
mypy-boto3-appconfig = "^1.28.16"
mypy-boto3-cloudformation = "^1.28.19"
mypy-boto3-cloudwatch = "^1.28.16"
mypy-boto3-dynamodb = "^1.28.19"
mypy-boto3-lambda = "^1.28.19"
mypy-boto3-logs = "^1.28.16"
mypy-boto3-secretsmanager = "^1.28.24"
mypy-boto3-ssm = "^1.28.16"
mypy-boto3-s3 = "^1.28.19"
mypy-boto3-xray = "^1.28.16"
types-requests = "^2.31.0"
typing-extensions = "^4.6.2"
mkdocs-material = "^9.1.21"
filelock = "^3.12.2"
checksumdir = "^1.2.0"
mypy-boto3-appconfigdata = "^1.28.16"
ijson = "^3.2.2"
typed-ast = { version = "^1.5.5", python = "< 3.8"}
hvac = "^1.1.1"
aws-requests-auth = "^0.4.3"
<<<<<<< HEAD
redis = "^4.4.0"
=======
datadog-lambda = "^4.77.0"
>>>>>>> a4fa8bfe

[tool.poetry.extras]
parser = ["pydantic"]
validation = ["fastjsonschema"]
tracer = ["aws-xray-sdk"]
redis = ["redis"]
all = ["pydantic", "aws-xray-sdk", "fastjsonschema","redis"]
# allow customers to run code locally without emulators (SAM CLI, etc.)
aws-sdk = ["boto3"]
datadog=["datadog-lambda"]

[tool.poetry.group.dev.dependencies]
cfn-lint = "0.79.6"
mypy = "^1.1.1"
types-python-dateutil = "^2.8.19.6"
httpx = ">=0.23.3,<0.25.0"
sentry-sdk = "^1.22.2"
ruff = ">=0.0.272,<0.0.285"
retry2 = "^0.9.5"

[tool.coverage.run]
source = ["aws_lambda_powertools"]
omit = ["tests/*", "aws_lambda_powertools/exceptions/*", "aws_lambda_powertools/utilities/parser/types.py", "aws_lambda_powertools/utilities/jmespath_utils/envelopes.py"]
branch = true

[tool.coverage.html]
directory = "test_report"
title = "Powertools for AWS Lambda (Python) Test Coverage"

[tool.coverage.report]
fail_under = 90
exclude_lines = [
    # Have to re-enable the standard pragma
    "pragma: no cover",

    # Don't complain about missing debug-only code:
    "def __repr__",
    "if self.debug",

    # Don't complain if tests don't hit defensive assertion code:
    "raise AssertionError",
    "raise NotImplementedError",

    # Don't complain if non-runnable code isn't run:
    "if 0:",
    "if __name__ == .__main__.:",

    # Ignore runtime type checking
    "if TYPE_CHECKING:",

    # Ignore type function overload
    "@overload",
]

[tool.isort]
profile = "black" # resolves conflict with black
skip = "example"

[tool.black]
line-length = 120
exclude = '''

(
  /(
      \.eggs         # exclude a few common directories in the
    | \.git          # root of the project
    | \.hg
    | \.mypy_cache
    | \.tox
    | \.venv
    | _build
    | buck-out
    | build
    | dist
  )/
  | example
)
'''

[tool.pytest.ini_options]
minversion = "6.0"
addopts = "-ra -vv"
testpaths = "./tests"
markers = [
    "perf: marks perf tests to be deselected (deselect with '-m \"not perf\"')",
]

# MAINTENANCE: Remove these lines when drop support to Pydantic v1
filterwarnings=[
  "ignore:.*The `parse_obj` method is deprecated*:DeprecationWarning",
  "ignore:.*The `parse_raw` method is deprecated*:DeprecationWarning",
  "ignore:.*load_str_bytes is deprecated*:DeprecationWarning",
  "ignore:.*The `dict` method is deprecated; use `model_dump` instead*:DeprecationWarning",
  "ignore:.*Pydantic V1 style `@validator` validators are deprecated*:DeprecationWarning"
]

[build-system]
requires = ["poetry-core>=1.3.2"]
build-backend = "poetry.core.masonry.api"

# poetry-core (PR #318) stopped generating setup.py by default, this enables it again.
[tool.poetry.build]
generate-setup-file = true

[tool.poetry_bumpversion.file."aws_lambda_powertools/shared/version.py"]
search = 'VERSION = "{current_version}"'
replace = 'VERSION = "{new_version}"'<|MERGE_RESOLUTION|>--- conflicted
+++ resolved
@@ -77,11 +77,7 @@
 typed-ast = { version = "^1.5.5", python = "< 3.8"}
 hvac = "^1.1.1"
 aws-requests-auth = "^0.4.3"
-<<<<<<< HEAD
-redis = "^4.4.0"
-=======
 datadog-lambda = "^4.77.0"
->>>>>>> a4fa8bfe
 
 [tool.poetry.extras]
 parser = ["pydantic"]
